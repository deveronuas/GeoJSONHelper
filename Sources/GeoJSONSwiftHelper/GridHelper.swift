import Foundation
import MapKit
import Turf
import GEOSwift


public struct GridHelper {
  enum gridPolygonStatus {
    case pending, skipped, done
  }
  typealias LineCoordinates = (start: CLLocationCoordinate2D, end: CLLocationCoordinate2D)

  /// This method will calculate the horizontal and verticle grid lines from the overlay's center to the overlay's bound with the provided rotation and offset.
  /// - Parameters:
  ///     - bounds: The overlay's bounding rectangle.
  ///     - center: The overlay's center.
  ///     - rotation: Rotaion should be in degrees and it rotates the grid line as per the provided rotation.
  ///     - offset: Offset should be in SizeInMeters and it moves the grid line as per the provided offset.
  ///     - gridCellSize: GridCellSize should be in meters and it is the distance between two grid line.
  /// - Returns: The array of GridLineOverlay.
  public static func calcGridLines(bounds: CoordinateBounds,
                                   center: CLLocationCoordinate2D,
                                   rotation: Double,
                                   offset: SizeInMeters,
                                   gridCellSize: Double) -> [GridLineOverlay] {
    var hLines : [GridLineOverlay] = []
    var vLines : [GridLineOverlay] = []

    let origin = center.movedBy(latitudinalMeters: offset.height, longitudinalMeters: offset.width)
    let gridSize = bounds.northwest.distance(from: bounds.southeast)
    var numOfLines = Int(ceil(gridSize / gridCellSize))
    numOfLines = numOfLines % 2 == 0 ? numOfLines : numOfLines + 1
    let lineLength = Double(numOfLines) * gridCellSize

    let rotationRadians = (rotation * Double.pi / 180)
    let vLineMvmtDirection = (Double.pi / 2.0) + rotationRadians
    let hLineMvmtDirection = (Double.pi) + rotationRadians

    let originVLineStart = origin.movedBy(distanceMeters: -lineLength / 2.0, bearingRadians: hLineMvmtDirection)
    let originVLineEnd = origin.movedBy(distanceMeters: lineLength / 2.0, bearingRadians: hLineMvmtDirection)

    let originHLineStart = origin.movedBy(distanceMeters: -lineLength / 2.0, bearingRadians: vLineMvmtDirection)
    let originHLineEnd = origin.movedBy(distanceMeters: lineLength / 2.0, bearingRadians: vLineMvmtDirection)

    // Origin Lines
    vLines.append(GridLineOverlay(coordinates: [originVLineStart, originVLineEnd], count: 2))
    hLines.append(GridLineOverlay(coordinates: [originHLineStart, originHLineEnd], count: 2))

    // Fill the bounds
    for num in 1...Int(numOfLines / 2) {
      let mvmt = gridCellSize * Double(num)

      // Vertical lines
      let vNegLineStart = originVLineStart.movedBy(distanceMeters: -mvmt, bearingRadians: vLineMvmtDirection)
      let vNegLineEnd = originVLineEnd.movedBy(distanceMeters: -mvmt, bearingRadians: vLineMvmtDirection)

      let vPosLineStart = originVLineStart.movedBy(distanceMeters: mvmt, bearingRadians: vLineMvmtDirection)
      let vPosLineEnd = originVLineEnd.movedBy(distanceMeters: mvmt, bearingRadians: vLineMvmtDirection)

      vLines.append(GridLineOverlay(coordinates: [vNegLineStart, vNegLineEnd], count: 2))
      vLines.append(GridLineOverlay(coordinates: [vPosLineStart, vPosLineEnd], count: 2))

      // Horizontal lines
      let hNegLineStart = originHLineStart.movedBy(distanceMeters: -mvmt, bearingRadians: hLineMvmtDirection)
      let hNegLineEnd = originHLineEnd.movedBy(distanceMeters: -mvmt, bearingRadians: hLineMvmtDirection)

      let hPosLineStart = originHLineStart.movedBy(distanceMeters: mvmt, bearingRadians: hLineMvmtDirection)
      let hPosLineEnd = originHLineEnd.movedBy(distanceMeters: mvmt, bearingRadians: hLineMvmtDirection)

      hLines.append(GridLineOverlay(coordinates: [hNegLineStart, hNegLineEnd], count: 2))
      hLines.append(GridLineOverlay(coordinates: [hPosLineStart, hPosLineEnd], count: 2))
    }

    return [vLines.sorted(), hLines.sorted()].flatMap({ $0 })
  }

  /// This method will calculate the grid polygons from the overlay's center to the overlay's bound with the provided rotation and offset.
  /// - Parameters:
  ///     - bounds: The overlay's bounding rectangle.
  ///     - center: The overlay's center.
  ///     - rotation: Rotaion should be in degrees and it rotates the grid polygon as per the provided rotation.
  ///     - offset: Offset should be in SizeInMeters and it moves the grid polygon as per the provided offset.
  ///     - gridCellSize: GridCellSize should be in meters and it is the distance between two grid line.
  /// - Returns: The array of GridPolygonOverlay.
  public static func calcGridPolygons(bounds: CoordinateBounds,
                                      center: CLLocationCoordinate2D,
                                      rotation: Double,
                                      offset: SizeInMeters,
                                      gridCellSize: Double) -> [GridPolygonOverlay] {
    var polygons : [GridPolygonOverlay] = []

    let origin = center.movedBy(latitudinalMeters: offset.height, longitudinalMeters: offset.width)
    let gridSize = bounds.northwest.distance(from: bounds.southeast)
    var numOfLines = Int(ceil(gridSize / gridCellSize))
    numOfLines = numOfLines % 2 == 0 ? numOfLines : numOfLines + 1

    let rotationRadians = (rotation * Double.pi / 180)
    let vLineMvmtDirection = (Double.pi / 2.0) + rotationRadians
    let hLineMvmtDirection = (Double.pi) + rotationRadians

    for vIndex in 0...Int(numOfLines / 2) {
      for hIndex in 0...Int(numOfLines / 2) {
        let vMvmt = gridCellSize * Double(vIndex)
        let hMvmt = gridCellSize * Double(hIndex)

        if vIndex == 0 && hIndex == 0 {
          polygons.append(
            buildPolygon(origin: origin,
                         vMvmt: vMvmt,
                         hMvmt: hMvmt,
                         vLineMvmtDirection: vLineMvmtDirection,
                         hLineMvmtDirection: hLineMvmtDirection,
                         gridCellSize: gridCellSize)
          )
        } else if vIndex == 0 {
          polygons.append(contentsOf: [
            buildPolygon(origin: origin,
                         vMvmt: vMvmt,
                         hMvmt: hMvmt,
                         vLineMvmtDirection: vLineMvmtDirection,
                         hLineMvmtDirection: hLineMvmtDirection,
                         gridCellSize: gridCellSize),
            buildPolygon(origin: origin,
                         vMvmt: vMvmt,
                         hMvmt: -hMvmt,
                         vLineMvmtDirection: vLineMvmtDirection,
                         hLineMvmtDirection: hLineMvmtDirection,
                         gridCellSize: gridCellSize)
          ])
        } else if hIndex == 0 {
          polygons.append(contentsOf: [
            buildPolygon(origin: origin,
                         vMvmt: vMvmt,
                         hMvmt: hMvmt,
                         vLineMvmtDirection: vLineMvmtDirection,
                         hLineMvmtDirection: hLineMvmtDirection,
                         gridCellSize: gridCellSize),
            buildPolygon(origin: origin,
                         vMvmt: -vMvmt,
                         hMvmt: hMvmt,
                         vLineMvmtDirection: vLineMvmtDirection,
                         hLineMvmtDirection: hLineMvmtDirection,
                         gridCellSize: gridCellSize)
          ])
        } else {
          polygons.append(contentsOf: [
            buildPolygon(origin: origin,
                         vMvmt: vMvmt,
                         hMvmt: hMvmt,
                         vLineMvmtDirection: vLineMvmtDirection,
                         hLineMvmtDirection: hLineMvmtDirection,
                         gridCellSize: gridCellSize),
            buildPolygon(origin: origin,
                         vMvmt: -vMvmt,
                         hMvmt: hMvmt,
                         vLineMvmtDirection: vLineMvmtDirection,
                         hLineMvmtDirection: hLineMvmtDirection,
                         gridCellSize: gridCellSize),
            buildPolygon(origin: origin,
                         vMvmt: vMvmt,
                         hMvmt: -hMvmt,
                         vLineMvmtDirection: vLineMvmtDirection,
                         hLineMvmtDirection: hLineMvmtDirection,
                         gridCellSize: gridCellSize),
            buildPolygon(origin: origin,
                         vMvmt: -vMvmt,
                         hMvmt: -hMvmt,
                         vLineMvmtDirection: vLineMvmtDirection,
                         hLineMvmtDirection: hLineMvmtDirection,
                         gridCellSize: gridCellSize)
          ])
        }
      }
    }

    return polygons
  }

  static private func buildPolygon(origin: CLLocationCoordinate2D,
                                   vMvmt: Double,
                                   hMvmt: Double,
                                   vLineMvmtDirection: Double,
                                   hLineMvmtDirection: Double,
                                   gridCellSize: Double) -> GridPolygonOverlay {
    let tl = origin.movedBy(distanceMeters: vMvmt,
                            bearingRadians: hLineMvmtDirection)
      .movedBy(distanceMeters: hMvmt,
               bearingRadians: vLineMvmtDirection)
    let tr = tl.movedBy(distanceMeters: gridCellSize,
                        bearingRadians: vLineMvmtDirection)
    let bl = tr.movedBy(distanceMeters: gridCellSize,
                        bearingRadians: hLineMvmtDirection)
    let br = tl.movedBy(distanceMeters: gridCellSize,
                        bearingRadians: hLineMvmtDirection)

    let coords = [tl, tr, bl, br, tl]

    return GridPolygonOverlay.create(coords)
  }

  public class GridPolygonOverlay: MKPolygon, Identifiable, Comparable {
    public var id = UUID()
    let isGrid = true

    public var boundary: Turf.Polygon? = nil
    public var selected = false

    public var opacity: Double {
      selected ? 1 : 0
    }

<<<<<<< HEAD
    var status: gridPolygonStatus = .pending

=======
>>>>>>> d05b80db
    public var geoJSON: String {
      guard let boundary = boundary else { return "" }

      let geoObj = Turf.Geometry(boundary)
      var feature = Turf.Feature(geometry: geoObj)
      feature.properties = JSONObject(rawValue: ["id": id.uuidString])

      if let geoData = try? JSONEncoder().encode(feature),
         let geoString = String(data: geoData, encoding: .utf8) {
        return geoString
      }

      return ""
    }

    public static func create(_ coords: [CLLocationCoordinate2D], selected: Bool = false) -> GridPolygonOverlay {
      let polygon = GridPolygonOverlay(coordinates: coords, count: coords.count)
      polygon.selected = selected
      polygon.boundary = Turf.Polygon([coords])
      return polygon
    }

    public static func < (lhs: GridHelper.GridPolygonOverlay, rhs: GridHelper.GridPolygonOverlay) -> Bool {
      lhs.coordinate < rhs.coordinate
    }

    public static func == (lhs: GridHelper.GridPolygonOverlay, rhs: GridHelper.GridPolygonOverlay) -> Bool {
      lhs.coordinate == rhs.coordinate && lhs.selected == rhs.selected
    }

    /// This method uses GEOSwift to find intersection of the grid cell with the given boundary
    /// It's a 3 step process:
    /// 1. Convert boundary and cell polygon to GEOSwift Geometries
    /// 2. Find intersection
    /// 3. Convert intercetion to a GridPolygonOverlay
    public func intersection(with boundaryGeoJSON: String) -> GridPolygonOverlay? {
      let jsonDecoder = JSONDecoder()
      let jsonEncoder = JSONEncoder()

      /// 1. Convert boundary and cell polygon to GEOSwift Geometries
      if let cellData = try? jsonEncoder.encode(self.boundary),
         let cellGeoJSONObj = try? jsonDecoder.decode(GEOSwift.GeoJSON.self, from: cellData),
         let boundaryData = boundaryGeoJSON.data(using: .utf8),
         let boundaryGeoJSONObj = try? jsonDecoder.decode(GEOSwift.GeoJSON.self, from: boundaryData)
      {
      var intersectedGeometry: GEOSwift.Geometry? = nil
      var boundaryGeometries: [GEOSwift.Geometry?] = []

      switch boundaryGeoJSONObj {
      case .feature(let feature):
        boundaryGeometries = [feature.geometry]
      case .featureCollection(let featureCollection):
        boundaryGeometries = featureCollection.features.map({ $0.geometry })
      case .geometry(let geometry):
        boundaryGeometries = [geometry]
      }

      boundaryGeometries.forEach { boundaryGeometry in
        /// 2. Find intersection
        if let boundaryGeometry = boundaryGeometry {
          // we assume grid cell overlays are always geometries
          switch cellGeoJSONObj {
          case .geometry(let geometry):
            if let overlap = try? geometry.intersection(with: boundaryGeometry) {
              intersectedGeometry = overlap
            }
          default:
            print("Grid cell is not a geometry")
          }
        }
      }

      /// 3. Convert intersection geometry to a GridPolygonOverlay
      if let intersectedJsonData = try? jsonEncoder.encode(intersectedGeometry),
         let intersectedJsonString = String(data: intersectedJsonData, encoding: .utf8),
         let intersectedGeoObj = Turf.GeoJSONObject.create(from: intersectedJsonString),
         let intersectedPolygon = intersectedGeoObj.polygons.first,
         let intersectedPolygonCoords = intersectedPolygon.coordinates.first
      {
      let newOverlay = GridHelper.GridPolygonOverlay.create(intersectedPolygonCoords)
      newOverlay.selected = true
      return newOverlay
      }
      }

      return nil
    }
  }

  public class GridLineOverlay: MKPolyline, Comparable {
    let isGrid = true

    public static func < (lhs: GridHelper.GridLineOverlay, rhs: GridHelper.GridLineOverlay) -> Bool {
      lhs.coordinate < rhs.coordinate
    }
  }
}<|MERGE_RESOLUTION|>--- conflicted
+++ resolved
@@ -209,11 +209,8 @@
       selected ? 1 : 0
     }
 
-<<<<<<< HEAD
-    var status: gridPolygonStatus = .pending
-
-=======
->>>>>>> d05b80db
+    public var status: gridPolygonStatus = .pending
+
     public var geoJSON: String {
       guard let boundary = boundary else { return "" }
 
